from unittest.mock import patch

import numpy as np
import pytest
from astropy.table import Table
import os

from roman_photoz.roman_catalog_handler import RomanCatalogHandler

TEST_CATALOG_NAME = "test_catalog.parquet"


@pytest.fixture
def mock_catalog_data(roman_catalog_handler, tmp_path):
    """Create mock catalog data for testing"""
    # Get the actual filter names used by the handler
    filter_names = [
        x.replace("roman_", "").lower() for x in roman_catalog_handler.filter_names
    ]

    # Create fields dynamically based on actual filter names
    field_list = [("label", "i4")]
    for name in filter_names:
        field_name = f"segment_{name}_flux"
        field_err_name = f"segment_{name}_flux_err"
        field_list.append((field_name, "f8"))
        field_list.append((field_err_name, "f8"))

<<<<<<< HEAD
    field_list.extend([("redshift", "f8")])
=======
    field_list.extend([("context", "i4"), ("redshift", "f8"), ("string_data", "S20")])
>>>>>>> 1c8ab4c6

    dt = np.dtype(field_list)

    # Create sample data
    data = np.zeros(3, dtype=dt)
    data["label"] = [1, 2, 3]
<<<<<<< HEAD
    data["redshift"] = [0.5, 1.0, 1.5]
=======
    data["context"] = [1, 1, 2]
    data["redshift"] = [0.5, 1.0, 1.5]
    data["string_data"] = [b"source1", b"source2", b"source3"]
>>>>>>> 1c8ab4c6

    # Add test values for each filter field
    for i, name in enumerate(filter_names):
        field_name = f"segment_{name}_flux"
        field_err_name = f"segment_{name}_flux_err"
        data[field_name] = [100.0 + i * 10, 150.0 + i * 10, 200.0 + i * 10]
        data[field_err_name] = [5.0 + i * 0.5, 7.5 + i * 0.5, 10.0 + i * 0.5]

    return Table(data)


@pytest.fixture
def roman_catalog_handler():
    """Create a basic RomanCatalogHandler instance for testing"""
    return RomanCatalogHandler()


class TestRomanCatalogHandler:
    """Test class for the RomanCatalogHandler"""

    def test_init_default(self):
        """Test initialization with default parameters"""
        handler = RomanCatalogHandler()
        assert handler.cat_name == ""
        assert handler.cat_array is None
        assert handler.catalog is None
        assert handler.cat_temp_filename == "cat_temp_file.csv"
        assert isinstance(handler.filter_names, list)
        assert len(handler.filter_names) > 0

    def test_init_with_catalog(self, mock_catalog_data, tmp_path):
        """Test initialization with a catalog name"""
        catalog_name = tmp_path / TEST_CATALOG_NAME
        mock_catalog_data.write(catalog_name, format="parquet")
        handler = RomanCatalogHandler(catalog_name)
        assert handler.cat_name == catalog_name

    def test_init_filter_list_none(self):
        """Test initialization when filter list is None"""
        with patch(
            "roman_photoz.utils.roman_photoz_utils.default_roman_config"
        ) as mock_config:
            mock_config.get.return_value = None
            with pytest.raises(
                ValueError, match="Filter list not found in default config file"
            ):
                RomanCatalogHandler()

    def test_read_catalog(self, mock_catalog_data, tmp_path):
        """Test reading a catalog file"""
        # Setup mock
        catalog_name = tmp_path / TEST_CATALOG_NAME
        mock_catalog_data.write(catalog_name, format="parquet")
        handler = RomanCatalogHandler(catalog_name)

        # Check that the catalog was read correctly
        # It's called once in init
        assert handler.cat_array is not None
        assert len(handler.cat_array) == 3
        assert handler.cat_array["label"][0] == 1

    def test_format_catalog(self, roman_catalog_handler, mock_catalog_data):
        """Test formatting a catalog"""
        # Setup
        roman_catalog_handler.cat_array = mock_catalog_data.as_array()

        # Execute
        roman_catalog_handler.format_catalog()

        # Check that the catalog was formatted correctly
        assert roman_catalog_handler.catalog is not None
        assert "label" in roman_catalog_handler.catalog.dtype.names

        # Check that filter fields were added correctly
        for filter_name in roman_catalog_handler.filter_names:
            flux_field = f"segment_{filter_name}_flux"
            flux_err_field = f"segment_{filter_name}_flux_err"
            assert flux_field in roman_catalog_handler.catalog.dtype.names
            assert flux_err_field in roman_catalog_handler.catalog.dtype.names

        # Check that additional required fields were added
<<<<<<< HEAD
        assert "redshift" in roman_catalog_handler.catalog.dtype.names
=======
        assert "context" in roman_catalog_handler.catalog.dtype.names
        assert "redshift" in roman_catalog_handler.catalog.dtype.names
        assert "string_data" in roman_catalog_handler.catalog.dtype.names
>>>>>>> 1c8ab4c6

        # Check that data was copied correctly for a sample field
        assert (
            roman_catalog_handler.catalog["label"][0] == mock_catalog_data["label"][0]
        )
        assert (
<<<<<<< HEAD
            roman_catalog_handler.catalog["redshift"][1] == mock_catalog_data["redshift"][1]
        )

=======
            roman_catalog_handler.catalog["redshift"][1]
            == mock_catalog_data["redshift"][1]
        )

    @patch("roman_photoz.roman_catalog_handler.RomanCatalogHandler.read_catalog")
    @patch("roman_photoz.roman_catalog_handler.RomanCatalogHandler.format_catalog")
    def test_process(
        self,
        mock_format_catalog,
        mock_read_catalog,
        mock_catalog_data,
    ):
        """Test processing a catalog"""
        # Setup - create handler without filename so it doesn't auto-read
        handler = RomanCatalogHandler()
        handler.cat_name = TEST_CATALOG_NAME
        handler.cat_array = None  # Force read_catalog to be called
        handler.catalog = None  # Force format_catalog to be called

        # Mock return values
        mock_read_catalog.return_value = mock_catalog_data
        mock_format_catalog.return_value = None

        # Execute
        result = handler.process()

        # Check that methods were called
        mock_read_catalog.assert_called_once()
        mock_format_catalog.assert_called_once()

        # Check that process returns the catalog
        assert result is handler.catalog

    @patch("astropy.table.Table.read")
    def test_end_to_end_process(self, mock_catalog_data, tmp_path):
        """Test the entire process flow from read to format"""
        catalog_name = tmp_path / TEST_CATALOG_NAME
        mock_catalog_data.write(catalog_name, format="parquet")
        handler = RomanCatalogHandler(catalog_name)

        # Process the catalog
        result = handler.process()

        # Check that the catalog was processed correctly
        assert result is not None
        assert "label" in result.dtype.names
        assert "context" in result.dtype.names
        assert "redshift" in result.dtype.names
        assert "string_data" in result.dtype.names

>>>>>>> 1c8ab4c6

if __name__ == "__main__":
    pytest.main(["-v", "test_roman_catalog_handler.py"])<|MERGE_RESOLUTION|>--- conflicted
+++ resolved
@@ -26,24 +26,14 @@
         field_list.append((field_name, "f8"))
         field_list.append((field_err_name, "f8"))
 
-<<<<<<< HEAD
     field_list.extend([("redshift", "f8")])
-=======
-    field_list.extend([("context", "i4"), ("redshift", "f8"), ("string_data", "S20")])
->>>>>>> 1c8ab4c6
 
     dt = np.dtype(field_list)
 
     # Create sample data
     data = np.zeros(3, dtype=dt)
     data["label"] = [1, 2, 3]
-<<<<<<< HEAD
     data["redshift"] = [0.5, 1.0, 1.5]
-=======
-    data["context"] = [1, 1, 2]
-    data["redshift"] = [0.5, 1.0, 1.5]
-    data["string_data"] = [b"source1", b"source2", b"source3"]
->>>>>>> 1c8ab4c6
 
     # Add test values for each filter field
     for i, name in enumerate(filter_names):
@@ -125,75 +115,15 @@
             assert flux_err_field in roman_catalog_handler.catalog.dtype.names
 
         # Check that additional required fields were added
-<<<<<<< HEAD
         assert "redshift" in roman_catalog_handler.catalog.dtype.names
-=======
-        assert "context" in roman_catalog_handler.catalog.dtype.names
-        assert "redshift" in roman_catalog_handler.catalog.dtype.names
-        assert "string_data" in roman_catalog_handler.catalog.dtype.names
->>>>>>> 1c8ab4c6
 
         # Check that data was copied correctly for a sample field
         assert (
             roman_catalog_handler.catalog["label"][0] == mock_catalog_data["label"][0]
         )
         assert (
-<<<<<<< HEAD
             roman_catalog_handler.catalog["redshift"][1] == mock_catalog_data["redshift"][1]
         )
 
-=======
-            roman_catalog_handler.catalog["redshift"][1]
-            == mock_catalog_data["redshift"][1]
-        )
-
-    @patch("roman_photoz.roman_catalog_handler.RomanCatalogHandler.read_catalog")
-    @patch("roman_photoz.roman_catalog_handler.RomanCatalogHandler.format_catalog")
-    def test_process(
-        self,
-        mock_format_catalog,
-        mock_read_catalog,
-        mock_catalog_data,
-    ):
-        """Test processing a catalog"""
-        # Setup - create handler without filename so it doesn't auto-read
-        handler = RomanCatalogHandler()
-        handler.cat_name = TEST_CATALOG_NAME
-        handler.cat_array = None  # Force read_catalog to be called
-        handler.catalog = None  # Force format_catalog to be called
-
-        # Mock return values
-        mock_read_catalog.return_value = mock_catalog_data
-        mock_format_catalog.return_value = None
-
-        # Execute
-        result = handler.process()
-
-        # Check that methods were called
-        mock_read_catalog.assert_called_once()
-        mock_format_catalog.assert_called_once()
-
-        # Check that process returns the catalog
-        assert result is handler.catalog
-
-    @patch("astropy.table.Table.read")
-    def test_end_to_end_process(self, mock_catalog_data, tmp_path):
-        """Test the entire process flow from read to format"""
-        catalog_name = tmp_path / TEST_CATALOG_NAME
-        mock_catalog_data.write(catalog_name, format="parquet")
-        handler = RomanCatalogHandler(catalog_name)
-
-        # Process the catalog
-        result = handler.process()
-
-        # Check that the catalog was processed correctly
-        assert result is not None
-        assert "label" in result.dtype.names
-        assert "context" in result.dtype.names
-        assert "redshift" in result.dtype.names
-        assert "string_data" in result.dtype.names
-
->>>>>>> 1c8ab4c6
-
 if __name__ == "__main__":
     pytest.main(["-v", "test_roman_catalog_handler.py"])