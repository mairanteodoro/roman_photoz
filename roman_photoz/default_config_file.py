import os
from pathlib import Path

import lephare as lp

LEPHAREDIR = os.environ.get("LEPHAREDIR", lp.LEPHAREDIR)
CWD = os.getcwd()

__all__ = ["default_roman_config"]

default_roman_config = {
    "STAR_SED": "sed/STAR/STAR_MOD_ALL.list",
    "STAR_LIB": "LIB_STAR",
    "STAR_LIB_IN": "LIB_STAR",
    "STAR_LIB_OUT": "STAR_COSMOS",
    "STAR_FSCALE": "3.432E-09",

    "QSO_SED": "sed/QSO/SALVATO09/AGN_MOD.list",
    "QSO_LIB": "LIB_QSO",
    "QSO_LIB_IN": "LIB_QSO",
    "QSO_LIB_OUT": "QSO_COSMOS",
    "QSO_FSCALE": "1.",

    "GAL_SED": f"sed/GAL/COSMOS_SED/COSMOS_MOD.list",
    "GAL_FSCALE": "1.",
    "GAL_LIB": "LIB_GAL",
    "GAL_LIB_IN": "LIB_GAL",
    "GAL_LIB_OUT": "GAL_COSMOS",
    "AGE_RANGE": "0.,15.e9",
<<<<<<< HEAD

    "FILTER_REP": f"{LEPHAREDIR}/filt",
    "FILTER_LIST": "roman/roman_F062.pb,roman/roman_F087.pb,roman/roman_F106.pb,roman/roman_F129.pb,roman/roman_F146.pb,roman/roman_F158.pb,roman/roman_F184.pb,roman/roman_F213.pb",  # noqa: E501
    "TRANS_TYPE": "1",  # photon-counting filters
    "FILTER_CALIB": "0,0,0,0,0,0,0,0",
    "FILTER_FILE": "filter_roman",

    "MAGTYPE": "AB",
    "ZGRID_TYPE": "0",
    "Z_STEP": "0.04,0.,4.0",
    "COSMOLOGY": "70,0.3,0.7",
    "MOD_EXTINC": "18,26,26,33,26,33,26,33",
    "EB_V": "0.01,0.05,0.1,0.15,0.2,0.25,0.3,0.35,0.4,0.5",
    "EXTINC_LAW": "SMC_prevot.dat,SB_calzetti.dat,SB_calzetti_bump1.dat,SB_calzetti_bump2.dat",
    "EM_LINES": "EMP_UV",
    "EM_DISPERSION": "0.5,0.75,1.,1.5,2.",
    "ADD_DUSTEM": "NO",
    "LIB_ASCII": "YES",

=======
    "AUTO_ADAPT": "NO",
    "CAT_FMT": "MEME",
>>>>>>> 1c8ab4c6
    "CAT_IN": "roman_simulated_catalog.parquet",
    "INP_TYPE": "F",
    "CAT_MAG": "AB",
    "CAT_FMT": "MEME",
    "CAT_LINES": "-99,-99",
    "CAT_TYPE": "LONG",
    "GLB_CONTEXT": "0",
    "FORB_CONTEXT": "-1",
    "ERR_SCALE": "0.02,0.02,0.02,0.02,0.02,0.02,0.02,0.02",  # noqa: E501
    "ERR_FACTOR": "1.5",
    "ADD_EMLINES": "0,10000",

    "ZPHOTLIB": "GAL_COSMOS,STAR_COSMOS,QSO_COSMOS",

    "CAT_OUT": "roman_simulated_catalog.out",
    "PARA_OUT": str(Path(__file__).parent / "data" / "default_roman_output.para"),
    "VERBOSE": "YES",
    "PDZ_TYPE": "BAY_ZG",
    "PDZ_OUT": "test",

    "RM_DISCREPANT_BD": "500",  # throw out a band if it has >500 chi^2.

    "MAG_ABS": "-24,-5",
    "MAG_ABS_QSO": "-30,-10",
    "MAG_REF": "3",  # F106
    "Z_RANGE": "0.0,99.99",
    "EBV_RANGE": "0,9",
<<<<<<< HEAD

    "ZFIX": "NO",
=======
    "EB_V": "0.0,0.05,0.1,0.15,0.2,0.25,0.3,0.35,0.4,0.5",
    "EM_DISPERSION": "0.5,0.75,1.,1.5,2.",
    "EM_LINES": "EMP_UV",
    "ERR_FACTOR": "1.0",
    "ERR_SCALE": "0.001,0.001,0.001,0.001,0.001,0.001,0.001,0.001",  # noqa: E501
>>>>>>> 1c8ab4c6
    "EXTERNALZ_FILE": "NONE",

    "Z_INTERP": "YES",
    "Z_METHOD": "BEST",

    "DZ_WIN": "0.25",
    "MIN_THRES": "0.1",


    "SPEC_OUT": "NO",
    "CHI2_OUT": "NO",

    "AUTO_ADAPT": "NO",
    "ADAPT_BAND": "5",
    "ADAPT_CONTEXT": "-1",
    "ADAPT_LIM": "1.5,23.0",
    "ADAPT_ZBIN": "0.01,6",
    "ADAPT_MODBIN": "1,1000",

    "FIR_LIB": "NONE",
    "FIR_LMIN": "7.0",
    "FIR_CONT": "-1",
    "FIR_SCALE": "-1",
    "FIR_FREESCALE": "YES",
    "FIR_SUBSTELLAR": "NO",

    "MABS_METHOD": "0",
    "MABS_CONTEXT": "-1",
    "MABS_REF": "0",
    "MABS_FILT": "-1",
    "MABS_ZBIN": "-1",
    "RF_COLORS": "-1,-1,-1,-1",
    "ADDITIONAL_MAG": "none",

    "LIMITS_ZBIN": "0,99",
    "LIMITS_MAPP_REF": "1",
    "LIMITS_MAPP_SEL": "1",
    "LIMITS_MAPP_CUT": "90",

}<|MERGE_RESOLUTION|>--- conflicted
+++ resolved
@@ -27,7 +27,6 @@
     "GAL_LIB_IN": "LIB_GAL",
     "GAL_LIB_OUT": "GAL_COSMOS",
     "AGE_RANGE": "0.,15.e9",
-<<<<<<< HEAD
 
     "FILTER_REP": f"{LEPHAREDIR}/filt",
     "FILTER_LIST": "roman/roman_F062.pb,roman/roman_F087.pb,roman/roman_F106.pb,roman/roman_F129.pb,roman/roman_F146.pb,roman/roman_F158.pb,roman/roman_F184.pb,roman/roman_F213.pb",  # noqa: E501
@@ -47,10 +46,8 @@
     "ADD_DUSTEM": "NO",
     "LIB_ASCII": "YES",
 
-=======
     "AUTO_ADAPT": "NO",
-    "CAT_FMT": "MEME",
->>>>>>> 1c8ab4c6
+
     "CAT_IN": "roman_simulated_catalog.parquet",
     "INP_TYPE": "F",
     "CAT_MAG": "AB",
@@ -78,16 +75,8 @@
     "MAG_REF": "3",  # F106
     "Z_RANGE": "0.0,99.99",
     "EBV_RANGE": "0,9",
-<<<<<<< HEAD
 
     "ZFIX": "NO",
-=======
-    "EB_V": "0.0,0.05,0.1,0.15,0.2,0.25,0.3,0.35,0.4,0.5",
-    "EM_DISPERSION": "0.5,0.75,1.,1.5,2.",
-    "EM_LINES": "EMP_UV",
-    "ERR_FACTOR": "1.0",
-    "ERR_SCALE": "0.001,0.001,0.001,0.001,0.001,0.001,0.001,0.001",  # noqa: E501
->>>>>>> 1c8ab4c6
     "EXTERNALZ_FILE": "NONE",
 
     "Z_INTERP": "YES",
