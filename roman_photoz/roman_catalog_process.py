--- conflicted
+++ resolved
@@ -327,7 +327,6 @@
             return True
         return False
 
-<<<<<<< HEAD
     @property
     def informer_model_path(self):
         """
@@ -345,22 +344,14 @@
             "INFORMER_MODEL_PATH", os.environ.get("LEPHAREWORK", "")
         )
         return Path(informer_path, self.model_filename).as_posix()
-=======
+
+
 def _get_parser():
     """
-    Create and return the argument parser for the roman_photoz command-line interface.
->>>>>>> 4faf8cfd
-
-
-def main():
-    """
-<<<<<<< HEAD
     Main function to process Roman catalog data using command-line arguments.
     This function parses command-line arguments for input/output files, configuration,
     model files, and processing options, then runs the RomanCatalogProcess accordingly.
     """
-=======
->>>>>>> 4faf8cfd
 
     parser = argparse.ArgumentParser(description="Process Roman catalog data.")
     parser.add_argument(
@@ -413,7 +404,6 @@
         default=True,
         help="Save results? (default: True).",
     )
-<<<<<<< HEAD
     parser.add_argument(
         "--fit-colname",
         type=str,
@@ -426,7 +416,6 @@
         default="segment_{}_flux_err",
         help="Template for the column name containing the error corresponding to fit_colname. It should contain a pair of curly braces as a placeholder for the filter ID, e.g., 'segment_{}_flux_err'.",
     )
-=======
     return parser
 
 
@@ -436,7 +425,6 @@
     """
 
     parser = _get_parser()
->>>>>>> 4faf8cfd
     args = parser.parse_args()
 
     try:
