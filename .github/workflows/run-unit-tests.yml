name: Run Unit Tests with Coverage

on:
  push:
    branches:
      - main
  pull_request:
    branches:
      - main

permissions:
  contents: read
  checks: write
  pull-requests: write

jobs:
  run-unit-tests:
    runs-on: ubuntu-latest

    steps:
      - name: Checkout code
        uses: actions/checkout@v4

      - name: Set up Python
        uses: actions/setup-python@v5
        with:
          python-version: "3.x"
<<<<<<< HEAD
=======

      - name: Install system dependencies
        run: |
          sudo apt-get update
          sudo apt-get install -y libopenblas-dev
>>>>>>> 1218df59

      - name: Install Python dependencies
        run: |
          python -m pip install --upgrade pip
          pip install ".[dev]"

      - name: Run unit tests
        run: pytest --cov=.<|MERGE_RESOLUTION|>--- conflicted
+++ resolved
@@ -25,14 +25,11 @@
         uses: actions/setup-python@v5
         with:
           python-version: "3.x"
-<<<<<<< HEAD
-=======
 
       - name: Install system dependencies
         run: |
           sudo apt-get update
           sudo apt-get install -y libopenblas-dev
->>>>>>> 1218df59
 
       - name: Install Python dependencies
         run: |
