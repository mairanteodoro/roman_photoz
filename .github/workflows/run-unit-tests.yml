--- conflicted
+++ resolved
@@ -29,12 +29,6 @@
       - name: Install Python dependencies
         run: |
           python -m pip install --upgrade pip
-<<<<<<< HEAD
-          pip install ".[dev]"
-
-      - name: Run unit tests
-        run: pytest --cov=.
-=======
           pip install ".[dev]" pytest-cov
       
       - name: Run unit tests with coverage
@@ -50,5 +44,4 @@
           flags: unittests
           name: codecov-umbrella
           token: ${{ secrets.CODECOV_TOKEN }}
-          verbose: true
->>>>>>> c469b6c7
+          verbose: true